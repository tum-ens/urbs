import os
import shutil
import urbs


<<<<<<< HEAD
input_files = 'mimo-example.xlsx'
result_name = 'Mimo-ex'
=======
input_files = 'single-year.xlsx'  # for single year file name, for intertemporal folder name
input_dir = 'Input'
input_path = os.path.join(input_dir, input_files)

result_name = 'Run'
>>>>>>> f26d97d0
result_dir = urbs.prepare_result_directory(result_name)  # name + time stamp

# copy input file to result directory
try:
    shutil.copytree(input_path, os.path.join(result_dir, input_dir))
except NotADirectoryError:
    shutil.copyfile(input_path, os.path.join(result_dir, input_files))
# copy run file to result directory
shutil.copy(__file__, result_dir)

# objective function
objective = 'cost'  # set either 'cost' or 'CO2' as objective

# Choose Solver (cplex, glpk, gurobi, ...)
solver = 'glpk'

# simulation timesteps
(offset, length) = (3500, 24)  # time step selection
timesteps = range(offset, offset+length+1)
dt = 1  # length of each time step (unit: hours)

# detailed reporting commodity/sites
<<<<<<< HEAD
report_tuples = [
    (2019, 'North', 'Elec'),
    (2019, 'Mid', 'Elec'),
    (2019, 'South', 'Elec'),
    (2019, ['North', 'Mid', 'South'], 'Elec')
    ]
=======
report_tuples = []
>>>>>>> f26d97d0

# optional: define names for sites in report_tuples
report_sites_name = {}

# plotting commodities/sites
<<<<<<< HEAD
plot_tuples = [
    (2019, 'North', 'Elec'),
    (2019, 'Mid', 'Elec'),
    (2019, 'South', 'Elec'),
    (2019, ['North', 'Mid', 'South'], 'Elec')
    ]
=======
plot_tuples = []
>>>>>>> f26d97d0

# optional: define names for sites in plot_tuples
plot_sites_name = {}

# plotting timesteps
plot_periods = {
    'all': timesteps[1:]
}

# add or change plot colors
my_colors = {}
for country, color in my_colors.items():
    urbs.COLORS[country] = color

# select scenarios to be run
scenarios = [
             urbs.scenario_base
            ]

for scenario in scenarios:
    prob = urbs.run_scenario(input_path, solver, timesteps, scenario,
                             result_dir, dt, objective,
                             plot_tuples=plot_tuples,
                             plot_sites_name=plot_sites_name,
                             plot_periods=plot_periods,
                             report_tuples=report_tuples,
                             report_sites_name=report_sites_name)<|MERGE_RESOLUTION|>--- conflicted
+++ resolved
@@ -3,16 +3,11 @@
 import urbs
 
 
-<<<<<<< HEAD
-input_files = 'mimo-example.xlsx'
-result_name = 'Mimo-ex'
-=======
 input_files = 'single-year.xlsx'  # for single year file name, for intertemporal folder name
 input_dir = 'Input'
 input_path = os.path.join(input_dir, input_files)
 
 result_name = 'Run'
->>>>>>> f26d97d0
 result_dir = urbs.prepare_result_directory(result_name)  # name + time stamp
 
 # copy input file to result directory
@@ -35,31 +30,13 @@
 dt = 1  # length of each time step (unit: hours)
 
 # detailed reporting commodity/sites
-<<<<<<< HEAD
-report_tuples = [
-    (2019, 'North', 'Elec'),
-    (2019, 'Mid', 'Elec'),
-    (2019, 'South', 'Elec'),
-    (2019, ['North', 'Mid', 'South'], 'Elec')
-    ]
-=======
 report_tuples = []
->>>>>>> f26d97d0
 
 # optional: define names for sites in report_tuples
 report_sites_name = {}
 
 # plotting commodities/sites
-<<<<<<< HEAD
-plot_tuples = [
-    (2019, 'North', 'Elec'),
-    (2019, 'Mid', 'Elec'),
-    (2019, 'South', 'Elec'),
-    (2019, ['North', 'Mid', 'South'], 'Elec')
-    ]
-=======
 plot_tuples = []
->>>>>>> f26d97d0
 
 # optional: define names for sites in plot_tuples
 plot_sites_name = {}
