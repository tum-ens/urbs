--- conflicted
+++ resolved
@@ -301,14 +301,9 @@
     #####################################################
     def OnImportConfig(self, filename):
         # should not call open as it is an excel file, but should call the converter
-<<<<<<< HEAD
         pre, ext = os.path.splitext(filename)
         savetojson.convert_to_json(filename, json_filename = pre)
         with open(pre + '.json', 'w') as fp:
-=======
-        
-        with open(filename, 'w') as fp:
->>>>>>> 7b35bb24
             json.dump(self._resModel, fp, default=self.SerializeObj, indent=2)
 
     #####################################################
