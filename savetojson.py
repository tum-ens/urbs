import pandas as pd
import json

import os
import glob
from datetime import date
import time

# create global error list to print all errors related to excel in the end
error_list = ["The following warnings related to conversion of the Excel file occured:"]

def convert_to_json(input_files, year=date.today().year, json_filename='unnamed_simulation.json'):
    """
    Read the input files and arrange the information in a way that the URBS GUI can read it.
    Then, convert the dictionary to a json file.

    Args:
        - input_files: file path of the excel sheets or 'Input' (for the input folder within the urbs folder)
        - year: used, if there is no 'Support timeframe' within the 'Global' sheet
        - json_filename: name of the json file that is supposed to be created
    """

    # get the input files
    if input_files == 'Input':
        glob_input = os.path.join("..", input_files, '*.xlsx')
        input_files = sorted(glob.glob(glob_input))
    #####################################################
    # removed packaging of filepath into list 
    # so that multiple filepaths can be selected in gui which are already stored in a list
    elif isinstance(input_files, str):
        input_files = [input_files]
    #####################################################

    # read all the excel sheets and store them in a list
    sheet_list = []
    for sheet in input_files:
        sheet_list.append(pd.ExcelFile(sheet))

    #####################################################
    # test for source information in excel files which breaks most conversion functions. These columns and rows have to be removed by hand
    for xls in sheet_list:
        if "Source" in xls.parse().values:
            raise UserWarning("Some cells in " + sheet + " contain 'Source'. All columns and rows containing source information and the source sheet should be removed manually.")
    #####################################################

    # create the dict that stores all relevant information
    data_dict = {'_years': read_year_and_budget(sheet_list, year),
                 '_sites': read_site(sheet_list),
                 '_periods': {},
                 '_models': {},
                 '_transmissions': read_transmission(sheet_list, year),
                 '_trnsmCommodities': {},
                 '_gl': read_settings(sheet_list, json_filename),
                 '_scenarios': ["scenario_base"]
                 }

    # '_models' & '_trnsmCommodities' need the information from '_years' and '_sites' in data_dict
    data_dict['_models'] = read_models(sheet_list, data_dict)
    data_dict['_trnsmCommodities'] = read_transmission_commodities(sheet_list, data_dict)

    # make sure that json_filename is valid
    #####################################################
    if os.path.splitext(json_filename)[1] != '.json': 
    #####################################################
    #if json_filename[-5:] is not '.json':
        json_filename += '.json'

    # create json file
    json_file = json.dumps(data_dict, indent=2)
    f = open(json_filename, 'w')
    f.write(json_file)
    f.close()

    #####################################################
    # print list of errors related to formatting of excel but only print every errror once
    if len(error_list) > 1:
        print("\n".join(list(dict.fromkeys(error_list))))
        print("\n The excel file was probably converted correctly, but please compare for yourself \n \n")

    else:
        print("No known errors related to connversion of the excel file occured")
    #####################################################

def read_year_and_budget(input_list, year):
    """
    Read the year and the CO2 budget of the respective years.
    Save these information in a dictionary with the structure:
    "2019": {"selected": "", "CO2-limit": CO2 budget}

    Args:
        - input_list: list with the Excel spreadsheets
        - year: current year for non-intertemporal problems

    Returns:
        a dict with all the data regarding the year and CO2 budget
    """

    # lists for the years and the CO2 budget that will later be converted to years_dict
    years = []
    co2 = []
    years_dict = {}

    # read the 'Global' files in all the input sheets
    for xls in input_list:
        if 'Global' in xls.sheet_names:  # TODO how to handle errors?
            global_sheet = xls.parse('Global').set_index('Property')
            if 'Support timeframe' in global_sheet.value:
                support_timeframe = (int(global_sheet.loc['Support timeframe']['value']))
            else:
                support_timeframe = year
            years.append(support_timeframe)
            if 'CO2 limit' in global_sheet.value:
                limit = (global_sheet.loc['CO2 limit']['value'])
            else:
                limit = 'inf'
            co2.append(limit)
        else:
            error_list.append("No global sheet in the input sheet!")
    index = 0
    for items in years:
        # difference if CO2-budget is 'inf' or an integer
        """if isinstance(co2[index], str):
            years_dict[str(items)] = {"selected": "", "CO2 limit": co2[index]}
        else:
            years_dict[str(items)] = {"selected": "", "CO2 limit": co2[index].item()}"""
        # the String format has resulted in an error in combination withe .item() function; now, it somehow works
        years_dict[str(items)] = {"selected": "", "CO2 limit": float(co2[index])}
        index = index + 1

    return years_dict


def read_site(input_list):
    """
    Read all the sites and their respective areas.
    Information saved in a dict of the form:
    "Site name": {"selected" = "", "area" = size}

    Args:
        - input_list: list with the Excel spreadsheets

    Returns:
        a dict with the information regarding the sites
    """

    areas = []
    site_dict = {}

    # read the 'Site' sheets
    for xls in input_list:
        if 'Site' in xls.sheet_names:  # TODO error handling
            site_sheet = xls.parse('Site')
            site_sheet_indexed = site_sheet.set_index('Name')
            # throw out duplicated entries
            areas = list(set(areas).union(set(site_sheet['Name'].tolist())))
            for keys in areas:
                site_dict[str(keys)] = {"selected": "", "area": (site_sheet_indexed.loc[str(keys)]['area']).item()}
        else:
            error_list.append("No 'Site' sheet in the input sheet!")

    return site_dict


def read_settings(input_list, json_filename):
    """
    Read the settings of the simulation
    Store the information in a dict of the form seen in the first assignment of gl_dict

    Args:
        - input_list: list with the Excel spreadsheets
        - json_filename: name of the resulting json-file; used to name the result of the simulation

    Returns:
        - a dict with the information regarding the settings
    """
    # get the name of the result (= name of the json file without .json)
    result_name = json_filename[:-5]
    # dict with standard values (some of the values are not found in the sheets)
    gl_dict = {
        "Discount rate": {"value": 0.03},
        "CO2 budget": {"value": "inf"},
        "Cost budget": {"value": "inf"},
        "Weight": {"value": 1},
        "Solver": {"value": "glpk"},
        "Objective": {"value": "cost"},
        "TSOffset": {"value": 3500},
        "TSLen": {"value": 168},
        "DT": {"value": 1},
        "RsltName": {"value": result_name}
    }
    for xls in input_list:
        if 'Global' in xls.sheet_names:  # TODO how to handle errors?
            global_sheet = xls.parse('Global').set_index('Property')
            for keys in gl_dict:
                if str(keys) in global_sheet.value:
                    gl_dict[str(keys)] = {"value": global_sheet.loc[str(keys)]["value"].item()}
        else:
            error_list.append("No global sheet in the input sheet!")

    return gl_dict


def read_commodities(site, years_list, input_list):
    """
    Read all commodities, i.e. commodities, storage, processes and connections.

    Args:
        - site: Current site that is looked at
        - years_list: list containing all the years that are relevant for the model
        - input_list: list with the Excel spreadsheets

    Returns:
        - a list containing dicts for the commodities (including the storage), the processes and the connections
    """

    # dicts for the return values
    comm_dict = {}
    process_dict = {}
    connections_dict = {}

    # necessary variables: "types" because the types are sorted in groups (0,1,2),
    # number_of_comms: number of commodities that has been accounted for,
    # number_of_processes: number of processes that has been accounted for
    types = {"SupIm": 0, "Demand": 2, "Stock": 1, "Env": 2, "Buy": 0, "Sell": 2}
    number_of_comms = 1
    number_of_processes = 1

    # lists for storing commodities, processes & storage that already have been accounted for and just need
    # to get the new information that may come with new years (i.e. new Excel sheets)
    comms_in_site = []
    process_list = []
    storage_list = []
    sheet_number = 0
    # create a variable for the sheet of the commodities of the processes; necessary because it is used in different
    # for-loops (check if it's None)
    process_comms_sheet = None

    for xls in input_list:
        # get the current year
        if 'Global' in xls.sheet_names:
            try:
                current_year = str(int(xls.parse("Global").set_index("Property").loc["Support timeframe"]["value"]))
            except KeyError:
                current_year = years_list[sheet_number]
        else:
            current_year = years_list[sheet_number]
        sheet_number += 1

        # First, get all the information regarding the commodities

        if 'Commodity' in xls.sheet_names:
            comm_sheet = xls.parse("Commodity")

            if 'DSM' in xls.sheet_names:
                dsm_sheet = xls.parse("DSM")
                dsm_df = dsm_sheet.loc[dsm_sheet["Site"] == site].set_index("Commodity").drop(["Site"], axis=1)

                for keys in types:
                    # check for every type
                    comm_df = comm_sheet.loc[comm_sheet["Site"] == site][comm_sheet["Type"] == keys].set_index(
                        "Commodity").drop(["Site", "Type"], axis=1)  # TODO handle the warning

                    for items in comm_df.T:
                        # check every occurrence of the type; creates a new entry if it's not already been accounted for
                        if str(items) not in comms_in_site:
                            comms_in_site.append(str(items))
                            if number_of_comms < 10:
                                comm_id = str(types[keys]) + "-1_0" + str(number_of_comms) + "_" + str(keys)
                            else:
                                comm_id = str(types[keys]) + "-1_" + str(number_of_comms) + "_" + str(keys)
                            number_of_comms += 1
                            comm_dict[comm_id] = {
                                "Years": dict.fromkeys(years_list, {}),
                                "Id": comm_id,
                                "Name": str(items),
                                "Type": keys,
                                "Group": types[keys],
                                "Color": "rgb(255, 128, 0)",
                                "DSM": False  # TODO DSM
                            }
                        # add the information that may come with a new year (= excel sheet)
                        for comm_id in comm_dict:
                            # go through every existing commodity; if the current commodity is found: add the
                            # information, then break out of the for loop
                            #####################################################
                            if "maxperhour" in comm_df.columns:
                            #####################################################
                                if comm_dict[str(comm_id)]["Name"] == str(items):
                                    new_comm = comm_dict[str(comm_id)]["Years"]
                                    new_comm[current_year] = {
                                    "timeSer": "",
                                    #####################################################
                                    "price": float(comm_df.T.loc["price"][items]),
                                    "max": float(comm_df.T.loc["max"][items]),
                                    "maxperhour": float(comm_df.T.loc["maxperhour"][items]),
                                    #####################################################
                                    "Action": "...",
                                    "delay": 0.0,
                                    "eff": 0.0,
                                    "plot": False,
                                    "report": False,
                                    "recov": 0.0,
                                    "cap-max-do": 0.0,
                                    "cap-max-up": 0.0
                                    }
                                    df_time_ser = None
                                    time_ser = ""
                                    # for the time series, check the sheets that correspond to the commodity's type
                                    if str(keys) == "SupIm":
                                        if "SupIm" in xls.sheet_names:  # TODO error handling
                                            sup_im_sheet = xls.parse("SupIm")
                                            if str(site) + "." + str(items) in sup_im_sheet:
                                                df_time_ser = sup_im_sheet.T.loc[str(site) + "." + str(items)]
                                        else:
                                            error_list.append("No SupIm sheet!")
                                            return

                                    elif str(keys) == "Buy" or str(keys) == "Sell":
                                        if "Buy-Sell-Price" in xls.sheet_names:  # TODO error handling
                                            buy_sell_sheet = xls.parse("Buy-Sell-Price")
                                            if str(items) in buy_sell_sheet:
                                                df_time_ser = buy_sell_sheet.T.loc[str(items)]
                                        else:
                                            error_list.append("No 'Buy-Sell-Price' sheet!")
                                            return

                                    elif str(keys) == "Demand":
                                        if "Demand" in xls.sheet_names:  # TODO error handling
                                            demand_sheet = xls.parse("Demand")
                                            if str(site) + "." + str(items) in demand_sheet:
                                                df_time_ser = demand_sheet.T.loc[str(site) + "." + str(items)]
                                        else:
                                            error_list.append("No Demand sheet!")
                                            return

                                    # create the time series
                                    if df_time_ser is not None:
                                        for row in df_time_ser:
                                            time_ser = time_ser + "|" + str(row)
                                    new_comm[current_year]["timeSer"] = time_ser[1:]
                                    for values in dsm_df.T:
                                        if str(values) == str(items):
                                            new_comm[current_year]["delay"] = dsm_df.loc[str(values)]["delay"]
                                            new_comm[current_year]["eff"] = dsm_df.loc[str(values)]["eff"]
                                            new_comm[current_year]["recov"] = dsm_df.loc[str(values)]["recov"]
                                            new_comm[current_year]["cap-max-do"] = dsm_df.loc[str(values)]["cap-max-do"]
                                            new_comm[current_year]["cap-max-up"] = dsm_df.loc[str(values)]["cap-max-up"]
                                            comm_dict[str(comm_id)]["DSM"] = True
                                    break
                            else:
                                raise UserWarning("No 'maxperhour' in Commodity! (possibly old file with 'maxperstep')")
            else:
                error_list.append("No 'DSM' sheet in the input sheet!")
        else:
            error_list.append("No 'Commodity' sheet in the input sheet!")

        # Secondly, check all the processes

        if 'Process' in xls.sheet_names:  # TODO how to handle errors?
            process_sheet = xls.parse("Process")
            process_df = process_sheet.loc[process_sheet["Site"] == site].set_index("Process").drop(["Site"], axis=1)
            # check every process in the sheet; if it's not already accounted for: create a new entry,
            # otherwise: find the matching process
            for processes in process_df.T:
                if str(processes) not in process_list:
                    process_list.append(str(processes))
                    current_process = "NewProcess#"+str(number_of_processes)
                    process_dict[current_process] = {
                        "IN": [],
                        "OUT": [],
                        "Years": {},
                        "Id": current_process,
                        "Name": str(processes),
                        "Type": "Process",
                        "PlotColor": ""
                    }
                    number_of_processes += 1
                else:
                    i = 1
                    while process_dict["NewProcess#" + str(i)]["Name"] != str(processes):
                        i += 1
                    current_process = "NewProcess#" + str(i)
                
                process_dict[current_process]["Years"][current_year] = {
                    "inst-cap": 0.0,
                    "Action": "...",
                    "timeEff": "",
                    "lifetime": 0.0,
                    #####################################################
                    "cap-lo": float(process_df.loc[processes]["cap-lo"]),
                    "cap-up": float(process_df.loc[processes]["cap-up"]),
                    "inv-cost": float(process_df.loc[processes]["inv-cost"]),
                    "fix-cost": float(process_df.loc[processes]["fix-cost"]),
                    "var-cost": float(process_df.loc[processes]["var-cost"]),
                    "startup-cost": 0.0,
                    "wacc": float(process_df.loc[processes]["wacc"]),
                    "max-grad": float(process_df.loc[processes]["max-grad"]),
                    "min-fraction": float(process_df.loc[processes]["min-fraction"]),
                    "depreciation": float(process_df.loc[processes]["depreciation"]),
                    #####################################################
                    "area-per-cap": 0.0
                }
                # 'inst-cap' is only provided in the first year of the analysis,
                # it stays the same for all the following years;
                # if the information is found in one sheet, the value should be assigned to every other year as well
                if "inst-cap" in process_df:  # TODO: what's the warning?
                    process_dict[current_process]["Years"][current_year]["inst-cap"] = float(process_df.loc[processes]["inst-cap"])
                for registered_years in process_dict[current_process]["Years"]:
                    if process_dict[current_process]["Years"][registered_years]["inst-cap"] != 0:
                        process_dict[current_process]["Years"][current_year][
                            "inst-cap"] = process_dict[current_process]["Years"][registered_years]["inst-cap"]
                        break
                # same procedure for 'lifetime' as for 'inst-cap'
                if "lifetime" in process_df:
                    process_dict[current_process]["Years"][current_year]["lifetime"] = process_df.loc[processes][
                        "lifetime"].item()
                for registered_years in process_dict[current_process]["Years"]:
                    if process_dict[current_process]["Years"][registered_years]["lifetime"] != 0:
                        process_dict[current_process]["Years"][current_year][
                            "lifetime"] = process_dict[current_process]["Years"][registered_years]["lifetime"]
                        break
                # again, the same procedure for 'startup-cost'
                if "startup-cost" in process_df:
                    process_dict[current_process]["Years"][current_year]["startup-cost"] = process_df.loc[processes][
                        "startup-cost"].item()
                for registered_years in process_dict[current_process]["Years"]:
                    if process_dict[current_process]["Years"][registered_years]["startup-cost"] != 0:
                        process_dict[current_process]["Years"][current_year][
                            "startup-cost"] = process_dict[current_process]["Years"][registered_years]["startup-cost"]
                        break
                # again, the same procedure for 'area-per-cap'
                if "area-per-cap" in process_df:
                    process_dict[current_process]["Years"][current_year]["area-per-cap"] = process_df.loc[processes][
                        "area-per-cap"].item()
                for registered_years in process_dict[current_process]["Years"]:
                    if process_dict[current_process]["Years"][registered_years]["area-per-cap"] != 0:
                        process_dict[current_process]["Years"][current_year][
                            "area-per-cap"] = process_dict[current_process]["Years"][registered_years]["area-per-cap"]
                        break
                # create the time series for the efficiency
                eff = ""
                if "TimeVarEff" in xls.sheet_names:  # TODO error handling
                    time_var_eff_sheet = xls.parse("TimeVarEff").set_index("t")
                else:
                    time_var_eff_sheet = None
                    error_list.append("No 'TimeVarEff' sheet")

                if time_var_eff_sheet is not None:
                    if str(site) + "." + str(processes) in time_var_eff_sheet:
                        time_var_eff_df = time_var_eff_sheet.T.loc[str(site) + "." + str(processes)]
                        for rows in time_var_eff_df:
                            eff = eff + "|" + str(rows)
                        process_dict[current_process]["Years"][current_year]["timeEff"] = eff[1:]  # TODO what's the warning?

                # IN and OUT commodities of one process            
                if 'Process-Commodity' in xls.sheet_names:  # TODO error handling
                    process_comms_sheet = xls.parse("Process-Commodity")
                    process_comms_df = process_comms_sheet.loc[process_comms_sheet["Process"] == processes] \
                        .set_index("Commodity")
                    for entries in comm_dict:
                        for process_comm in process_comms_df.T:
                            if comm_dict[str(entries)]["Name"] == str(process_comm):
                                if process_comms_df.loc[str(process_comm)]["Direction"] == "In" and \
                                        comm_dict[str(entries)]["Id"] not in process_dict[current_process]["IN"]:
                                    process_dict[current_process]["IN"].append(comm_dict[str(entries)]["Id"])
                                elif process_comms_df.loc[str(process_comm)]["Direction"] == "Out" and \
                                        comm_dict[str(entries)]["Id"] not in process_dict[current_process]["OUT"]:
                                    process_dict[current_process]["OUT"].append(comm_dict[str(entries)]["Id"])
                else:
                    error_list.append("No sheet for the process commodities found.")
        else:
            error_list.append("No process sheet in the input!")

        # Thirdly, check all the storage facilities and and them to the process dict

        if 'Storage' in xls.sheet_names:  # TODO how to handle errors?
            storage_sheet = xls.parse("Storage")
            storage_df = storage_sheet.loc[storage_sheet["Site"] == site].set_index("Storage")
            # create a new variable for the number of processes; new variable is necessary because the type storage
            # requires different information than the processes, but the storage is also part of the process_dict;
            # otherwise: go through every saved storage type, select the correct one that is being updated
            number_of_storages = number_of_processes
            for storage_types in storage_df.T:
                # go through every storage type; if it has not already been accounted for, create a new entry
                if str(storage_types) not in storage_list:
                    storage_list.append(str(storage_types))
                    current_storage = "NewStorage#" + str(number_of_storages)
                    number_of_storages += 1
                    process_dict[current_storage] = {
                        "IN": [],
                        "OUT": [],
                        "Years": {},
                        "Id": current_storage,
                        "Name": str(storage_types),
                        "Type": "Storage",
                        "PlotColor": ""
                    }
                else:
                    i = number_of_processes
                    while process_dict["NewStorage#" + str(i)]["Name"] != str(storage_types):
                        i += 1
                    current_storage = "NewStorage#" + str(i)
                # all the information provided by the input sheet for the current process and the current year
                process_dict[current_storage]["Years"][current_year] = {
                    #####################################################
                    "inst-cap-c": 0.0,
                    "cap-lo-c": float(storage_df.loc[storage_types]["cap-lo-c"]),
                    "cap-up-c": float(storage_df.loc[storage_types]["cap-up-c"]),
                    "inst-cap-p": 0.0,
                    "cap-lo-p": float(storage_df.loc[storage_types]["cap-lo-p"]),
                    "cap-up-p": float(storage_df.loc[storage_types]["cap-up-p"]),
                    "eff-in": float(storage_df.loc[storage_types]["eff-in"]),
                    "eff-out": float(storage_df.loc[storage_types]["eff-out"]),
                    "inv-cost-p": float(storage_df.loc[storage_types]["inv-cost-p"]),
                    "inv-cost-c": float(storage_df.loc[storage_types]["inv-cost-c"]),
                    "fix-cost-p": float(storage_df.loc[storage_types]["fix-cost-p"]),
                    "fix-cost-c": float(storage_df.loc[storage_types]["fix-cost-c"]),
                    "var-cost-p": float(storage_df.loc[storage_types]["var-cost-p"]),
                    "var-cost-c": float(storage_df.loc[storage_types]["var-cost-c"]),
                    "lifetime": 0.0,
                    "depreciation": float(storage_df.loc[storage_types]["depreciation"]),
                    "wacc": float(storage_df.loc[storage_types]["wacc"]),
                    "init": float(storage_df.loc[storage_types]["init"]),
                    "discharge": float(storage_df.loc[storage_types]["discharge"])
                    #####################################################
                    # "ep-ratio": ""  # TODO: it's in the excel sheets, not in the json files..
                }
                # 'inst-cap-c', 'inst-cap-p' and 'lifetime' only occur in the first observed year / the storage's first
                # appearance in the simulation; after that they remain unchanged for the rest of the years
                if "inst-cap-c" in storage_df:  # TODO: what's the warning?
                    process_dict[current_storage]["Years"][current_year]["inst-cap-c"] = float(storage_df.loc[storage_types][
                        "inst-cap-c"])
                for registered_years in process_dict[current_storage]["Years"]:
                    if process_dict[current_storage]["Years"][registered_years]["inst-cap-c"] != 0:
                        process_dict[current_storage]["Years"][current_year][
                            "inst-cap-c"] = process_dict[current_storage]["Years"][registered_years][
                            "inst-cap-c"]
                        break
                if "inst-cap-p" in storage_df:  # TODO: what's the warning?
                    process_dict[current_storage]["Years"][current_year]["inst-cap-p"] = float(storage_df.loc[storage_types][
                        "inst-cap-p"])
                for registered_years in process_dict[current_storage]["Years"]:
                    if process_dict[current_storage]["Years"][registered_years]["inst-cap-p"] != 0:
                        process_dict[current_storage]["Years"][current_year][
                            "inst-cap-p"] = float(process_dict[current_storage]["Years"][registered_years][
                            "inst-cap-p"])
                        break
                if "lifetime" in storage_df:
                    process_dict[current_storage]["Years"][current_year]["lifetime"] = float(storage_df.loc[storage_types][
                        "lifetime"])
                for registered_years in process_dict[current_storage]["Years"]:
                    if process_dict[current_storage]["Years"][registered_years]["lifetime"] != 0:
                        process_dict[current_storage]["Years"][current_year][
                            "lifetime"] = process_dict[current_storage]["Years"][registered_years]["lifetime"]
                        break
                # the commodities that go 'IN' the storage
                for entries in comm_dict:
                    if comm_dict[entries]["Name"] == storage_df.loc[storage_types]["Commodity"] and \
                            comm_dict[entries]["Id"] not in process_dict[current_storage]["IN"]:
                        process_dict[current_storage]["IN"].append(comm_dict[entries]["Id"])
                        break
        else:
            error_list.append("No 'Storage' sheet in the input!")

        # lastly, create a dict for the connections (of the processes; IN-OUT-relation)

        for process in process_dict:
            # establish the connections for every process
            if process_comms_sheet is not None:  # TODO how to handle errors?
                connections_df = process_comms_sheet.loc[process_comms_sheet["Process"] == process_dict[
                    process]["Name"]].set_index("Commodity")
            else:
                error_list.append("No process commodities specified!")
                break
            # create a new entry if the connection has not been accounted for, otherwise just update the information for
            # the years
            for inputs in connections_df.T:
                id_comm = ""
                for comms in comm_dict:
                    if comm_dict[comms]["Name"] == inputs:
                        id_comm = comm_dict[comms]["Id"]
                        break
                direction = str(connections_df.loc[inputs]["Direction"]).upper()
                current_connection = process + "$" + id_comm + "$" + direction
                if current_connection not in connections_dict:
                    connections_dict[current_connection] = {
                        "Dir": direction,
                        "Proc": process,
                        "Comm": id_comm,
                        "Years": {}
                    }
                connections_dict[current_connection]["Years"][current_year] = {
                    "ratio": connections_df.loc[inputs]["ratio"],
                    "ratio-min": connections_df.loc[inputs]["ratio-min"]
                }

    return [comm_dict, process_dict, connections_dict]


def read_models(input_list, data_dict):
    """
    prepares the already obtained data (sites, years) and calls the function 'read_commodities' to get all the necessary
    information to run the model(commodities, processes, connections)

    Args:
        - input_list: list with the Excel spreadsheets
        - data_dict: dictionary that contains the already obtained data for the sites and the years

    Returns:
        a dict with the information regarding the model
    """
    models_dict = {}
    years_list = []
    for year in data_dict["_years"]:
        years_list.append(year)

    for site in data_dict["_sites"]:
        [comms, processes, connections] = read_commodities(site, years_list, input_list)
        models_dict[str(site)] = {
            "_name": site,
            "_years": years_list,
            "_commodities": comms,
            "_processes": processes,
            "_connections": connections
        }

    return models_dict


def read_transmission(sheets_list, year):
    """
    Read the transmission between the sites.

    Args:
        - sheets_list: list with the Excel spreadsheets
        - year: used if the excel sheet does not provide a year (i.e. 'Support timeframe' in 'Global' does not exist)

    Returns:
        a dict with the information regarding the transmissions
    """
    trsm_dict = {}
    number_of_transmissions = 1
    new_transmission = False
    trsm_id = ""

    lifetime_cap_dict = {}

    trsms_in_model = []
    for xls in sheets_list:
        # get the current year
        if 'Global' in xls.sheet_names:
            try:
                current_year = str(int(xls.parse("Global").set_index("Property").loc["Support timeframe"]["value"]))
            except KeyError:
                current_year = year
        else:
            current_year = year
        if 'Transmission' in xls.sheet_names:
            trsm_sheet = xls.parse("Transmission")

            for row in trsm_sheet.itertuples(index=False, name="CurrentRow"):
                # go through every row of the sheet (= every transmission)

                # two rows necessary: the information 'lifetime' & 'inst-cap' are not included in every year
                # --> these information are only stored in the original data frame; for the other information,
                # the modified list is used
                modified_row = list(row)
                if "lifetime" in trsm_sheet:
                    del modified_row[5]
                if "inst-cap" in trsm_sheet:
                    del modified_row[9]
                # the current transmission is specified by: SiteIn, SiteOut, Type and the name of the commodity
                current_trsm_id = [row[0], row[1], row[2], row[3]]
                # if the transmission is new: create a new entry;
                if current_trsm_id not in trsms_in_model:
                    trsms_in_model.append(current_trsm_id)  # add transmission to the list
                    new_transmission = True
                    trsm_id = "NewTrsms#" + str(number_of_transmissions)  # create new transmission id
                    lifetime_cap_dict[trsm_id] = {"lifetime": 0, "inst-cap": 0}

                    """if modified_row[3] == "Elec":
                        modified_row[3] = "Electricity"
                        """
                    trsm_dict[trsm_id] = {
                        "SiteIn": modified_row[0],
                        "SiteOut": modified_row[1],
                        "CommName": modified_row[3],
                        "Years": {},
                        "Id": trsm_id,
                        "Name": "Power Line" + str(number_of_transmissions),
                        "Type": modified_row[2],
                        "IN": [str(modified_row[0] + "." + modified_row[3])],
                        "OUT": [str(modified_row[1] + "." + modified_row[3])]
                    }
                    number_of_transmissions += 1
                # if the transmission is new: create the Id; otherwise: find the Id
                if new_transmission:
                    new_transmission = False
                    trsm_id = "NewTrsms#" + str(number_of_transmissions - 1)
                else:
                    for transmissions in trsm_dict:
                        current_trsm = trsm_dict[transmissions]
                        if row[0] == current_trsm["SiteIn"] and row[1] == current_trsm["SiteOut"] and row[2] == \
                                current_trsm["Type"] and row[3] == current_trsm["CommName"]:
                            trsm_id = current_trsm["Id"]

                # add the information for 'lifetime' & 'inst-cap' (check for every year)
                if "lifetime" in trsm_sheet:
                    for registered_years in trsm_dict[trsm_id]["Years"]:
                        trsm_dict[trsm_id]["Years"][registered_years]["lifetime"] = row[5]
                    lifetime_cap_dict[trsm_id]["lifetime"] = row[5]
                if "inst-cap" in trsm_sheet:
                    for registered_years in trsm_dict[trsm_id]["Years"]:
                        trsm_dict[trsm_id]["Years"][registered_years]["inst-cap"] = row[9]
                    lifetime_cap_dict[trsm_id]["inst-cap"] = row[9]
                # add the information for the current year
                trsm_dict[trsm_id]["Years"][current_year] = {
                    "eff": modified_row[4],
                    "inv-cost": modified_row[5],
                    "fix-cost": modified_row[6],
                    "var-cost": modified_row[7],
                    "inst-cap": lifetime_cap_dict[trsm_id]["inst-cap"],
                    "lifetime": lifetime_cap_dict[trsm_id]["lifetime"],
                    "cap-lo": modified_row[8],
                    "cap-up": modified_row[9],
                    "wacc": modified_row[10],
                    "depreciation": modified_row[11]
                }
        else:
            error_list.append("No information provided for the transmissions.")

    return trsm_dict


def read_transmission_commodities(input_list, data_dict):
    """
    Reads all the commodities corresponding to the transmissions
    Args:
        - input_list: list with the Excel spreadsheets
        - data_dict: dictionary that contains the already obtained data for the sites and the years

    Returns:
        a dict with the information regarding the transmission commodities
    """
    trsm_comm_dict = {}
    trsm_comm_list = []
    years_list = []
    number_of_sheets = 0

    # create a list for all the years
    for years in data_dict["_years"]:
        years_list.append(str(years))

    for xls in input_list:
        # get the current year
        if 'Global' in xls.sheet_names:
            try:
                current_year = str(int(xls.parse("Global").set_index("Property").loc["Support timeframe"]["value"]))
            except KeyError:
                current_year = years_list[number_of_sheets]
        else:
            current_year = years_list[number_of_sheets]
        number_of_sheets += 1

        if 'Demand' in xls.sheet_names:
            demand_sheet = xls.parse("Demand").set_index("t")

            for key in demand_sheet:
                # check every commodity in every site for which information is provided
                [site, comm] = str(key).split(".")
                # create a new entry if the commodity has not been accounted for
                if str(key) not in trsm_comm_list:
                    trsm_comm_list.append(str(key))
                    trsm_comm_dict[str(key)] = {
                        "Years": dict.fromkeys(years_list, {}),
                        "Id": "",
                        "Name": str(comm),
                        "Type": "",
                        "Group": "",
                        "Color": "rgb(128, 128, 0)",  # TODO choose the right color
                        "DSM": False
                    }

                    for commodities in data_dict["_models"][str(site)]["_commodities"]:
                        # go through every registered commodity and check if information for its demand is provided
                        current_commodity = data_dict["_models"][str(site)]["_commodities"][str(commodities)]
                        if current_commodity["Name"] == str(comm):
                            trsm_comm_dict[str(key)]["Id"] = current_commodity["Id"]
                            trsm_comm_dict[str(key)]["Type"] = current_commodity["Type"]
                            trsm_comm_dict[str(key)]["Group"] = current_commodity["Group"]
                            trsm_comm_dict[str(key)]["Color"] = current_commodity["Color"]
                            trsm_comm_dict[str(key)]["DSM"] = current_commodity["DSM"]
                            break
                # update the information that may change every year
                for commodities in data_dict["_models"][str(site)]["_commodities"]:
                    current_commodity = data_dict["_models"][str(site)]["_commodities"][str(commodities)]
                    if current_commodity["Name"] == str(comm):
                        trsm_comm_dict[str(key)]["Years"][current_year] = {
                            "timeSer": "",
                            "price": current_commodity["Years"][current_year]["price"],
                            "max": current_commodity["Years"][current_year]["max"],
                            "maxperhour": current_commodity["Years"][current_year]["maxperhour"],
                            "Action": "...",
                            "delay": current_commodity["Years"][current_year]["delay"],
                            "eff": current_commodity["Years"][current_year]["eff"],
                            "plot": False,
                            "report": False,
                            "recov": current_commodity["Years"][current_year]["recov"],
                            "cap-max-do": current_commodity["Years"][current_year]["cap-max-do"],
                            "cap-max-up": current_commodity["Years"][current_year]["cap-max-up"]
                        }
                    # add the time series
                    df = demand_sheet.T.loc[str(key)]
                    time_ser = ""
                    for row in df:
                        time_ser = time_ser + "|" + str(row)
                    trsm_comm_dict[str(key)]["Years"][current_year]["timeSer"] = time_ser[1:]
        else:
            error_list.append("No 'Demand' sheet provided.")

    return trsm_comm_dict

if __name__ == "__main__":
<<<<<<< HEAD
    #path = ['C:\\Users\\maxho\\Documents\\GitHub\\urbs\\Input\\bavaria_modified.xlsx']
    #path = ['C:\\Users\\maxho\\Documents\\GitHub\\urbs\\Input\\bavaria.xlsx']
    path = ['C:\\Users\\maxho\\Documents\\GitHub\\urbs\\Input\\mimo-example.xlsx']
=======
    path = ['C:\\Users\\maxho\\Documents\\GitHub\\urbs\\Input\\bavaria_modified.xlsx']
    #path = ['C:\\Users\\maxho\\Documents\\GitHub\\urbs\\Input\\bavaria.xlsx']
    #path = ['C:\\Users\\maxho\\Documents\\GitHub\\urbs\\Input\\germany.xlsx']
    #path = ['C:\\Users\\maxho\\Documents\\GitHub\\urbs\\Input\\mimo-example.xlsx']
>>>>>>> 85e2fc18


    start_time = time.time()
    convert_to_json(path, json_filename=path[0] + '.json')
<<<<<<< HEAD
    print("--- %s seconds ---" % (time.time() - start_time))
=======
    print("--- %s seconds ---" % (time.time() - start_time))
    
>>>>>>> 85e2fc18
<|MERGE_RESOLUTION|>--- conflicted
+++ resolved
@@ -821,23 +821,12 @@
     return trsm_comm_dict
 
 if __name__ == "__main__":
-<<<<<<< HEAD
-    #path = ['C:\\Users\\maxho\\Documents\\GitHub\\urbs\\Input\\bavaria_modified.xlsx']
-    #path = ['C:\\Users\\maxho\\Documents\\GitHub\\urbs\\Input\\bavaria.xlsx']
-    path = ['C:\\Users\\maxho\\Documents\\GitHub\\urbs\\Input\\mimo-example.xlsx']
-=======
     path = ['C:\\Users\\maxho\\Documents\\GitHub\\urbs\\Input\\bavaria_modified.xlsx']
     #path = ['C:\\Users\\maxho\\Documents\\GitHub\\urbs\\Input\\bavaria.xlsx']
     #path = ['C:\\Users\\maxho\\Documents\\GitHub\\urbs\\Input\\germany.xlsx']
     #path = ['C:\\Users\\maxho\\Documents\\GitHub\\urbs\\Input\\mimo-example.xlsx']
->>>>>>> 85e2fc18
 
 
     start_time = time.time()
     convert_to_json(path, json_filename=path[0] + '.json')
-<<<<<<< HEAD
-    print("--- %s seconds ---" % (time.time() - start_time))
-=======
-    print("--- %s seconds ---" % (time.time() - start_time))
-    
->>>>>>> 85e2fc18
+    print("--- %s seconds ---" % (time.time() - start_time))